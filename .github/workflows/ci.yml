--- conflicted
+++ resolved
@@ -11,11 +11,7 @@
     runs-on: ${{ matrix.os }}
     strategy:
       matrix:
-<<<<<<< HEAD
-        julia-version: ["1.4"]
-=======
         julia-version: ["1.0","1.4", "1.5"]
->>>>>>> 6ca1a70a
         os: [ubuntu-latest, macOS-latest, windows-latest]
     steps:
       - uses: actions/checkout@v2
