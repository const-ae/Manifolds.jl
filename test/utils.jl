--- conflicted
+++ resolved
@@ -284,25 +284,6 @@
     end
 
     for btype ∈ basis_types_vecs
-<<<<<<< HEAD
-        x = pts[1]
-        b = get_basis(M, x, btype)
-        @test isa(b, AbstractPrecomputedOrthonormalBasis)
-
-        bvectors = get_vectors(M, x, b)
-        N = length(bvectors)
-        @test real_dimension(number_system(btype)) * N == manifold_dimension(M)
-
-        # test orthonormality
-        for i in 1:N
-            @test norm(M, x, bvectors[i]) ≈ 1
-            for j in i+1:N
-                @test real(inner(M, x, bvectors[i], bvectors[j])) ≈ 0 atol = sqrt(find_eps(x))
-            end
-        end
-        if isa(btype, ProjectedOrthonormalBasis)
-            # check projection idempotency
-=======
         @testset "Basis support for $(btype)" begin
             x = pts[1]
             b = get_basis(M, x, btype)
@@ -313,7 +294,6 @@
             @test real_dimension(number_system(btype)) * N == manifold_dimension(M)
 
             # test orthonormality
->>>>>>> c21c6f23
             for i in 1:N
                 @test norm(M, x, bvectors[i]) ≈ 1
                 for j in i+1:N
@@ -456,11 +436,7 @@
             for _ in 1:10
                 randtv = rand(tvd)
                 atol = rand_tvector_atol_multiplier * find_eps(randtv)
-<<<<<<< HEAD
-                @test is_tangent_vector(M, supp.x, randtv; atol = atol)
-=======
                 @test is_tangent_vector(M, supp.point, randtv; atol = atol)
->>>>>>> c21c6f23
             end
         end
     end
