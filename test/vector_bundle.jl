--- conflicted
+++ resolved
@@ -16,10 +16,7 @@
         @test tv1s.type == TangentSpace
         @test size(tv1s.data) == size(tvs[1])
         @test number_eltype(tv1s) == number_eltype(tvs[1])
-<<<<<<< HEAD
-=======
         @test number_eltype(tv1s) == number_eltype(typeof(tv1s))
->>>>>>> c21c6f23
         @test isa(fv1 + fv1, FVector)
         @test (fv1 + fv1).type == TangentSpace
         @test isa(fv1 - fv1, FVector)
