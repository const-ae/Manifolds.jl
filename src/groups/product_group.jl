"""
    ProductOperation <: AbstractGroupOperation

Direct product group operation.
"""
struct ProductOperation <: AbstractGroupOperation end

const ProductGroup{𝔽,T} = GroupManifold{𝔽,ProductManifold{𝔽,T},ProductOperation}

"""
    ProductGroup{𝔽,T} <: GroupManifold{𝔽,ProductManifold{T},ProductOperation}

Decorate a product manifold with a [`ProductOperation`](@ref).

Each submanifold must also be an [`AbstractGroupManifold`](@ref) or a decorated instance of
one. This type is mostly useful for equipping the direct product of group manifolds with an
[`Identity`](@ref) element.

# Constructor
    ProductGroup(manifold::ProductManifold)
"""
function ProductGroup(manifold::ProductManifold{𝔽}) where {𝔽}
    if !all(is_group_decorator, manifold.manifolds)
        error("All submanifolds of product manifold must be or decorate groups.")
    end
    op = ProductOperation()
    return GroupManifold(manifold, op)
end

function decorator_transparent_dispatch(::typeof(exp_lie!), M::ProductGroup, q, X)
    return Val(:transparent)
end
function decorator_transparent_dispatch(::typeof(log_lie!), M::ProductGroup, X, q)
    return Val(:transparent)
end

function identity_element(G::ProductGroup)
    M = G.manifold
    return ProductRepr(map(identity_element, M.manifolds))
end
function identity_element!(G::ProductGroup, p)
    pes = submanifold_components(G, p)
    M = G.manifold
    map(identity_element!, M.manifolds, pes)
    return p
end

function is_identity(G::ProductGroup, p; kwargs...)
    pes = submanifold_components(G, p)
    M = G.manifold # Inner prodct manifold (of groups)
    return all(map((M, pe) -> is_identity(M, pe; kwargs...), M.manifolds, pes))
end

function Base.show(io::IO, ::MIME"text/plain", G::ProductGroup)
    print(
        io,
        "ProductGroup with $(length(base_manifold(G).manifolds)) subgroup$(length(base_manifold(G).manifolds) == 1 ? "" : "s"):",
    )
    return _show_product_manifold_no_header(io, base_manifold(G))
end

function Base.show(io::IO, G::ProductGroup)
    M = base_manifold(G)
    return print(io, "ProductGroup(", join(M.manifolds, ", "), ")")
end

submanifold(G::ProductGroup, i) = submanifold(base_manifold(G), i)

function submanifold_component(
    G::GroupManifold{𝔽,MT,O},
    ::Identity{O},
    ::Val{I},
) where {I,MT<:ProductManifold,𝔽,O}
    # the identity on a product manifold with is a group consists of a tuple of identities
    return Identity(G.manifolds[I])
end

function submanifold_components(
    G::GroupManifold{𝔽,MT,O},
    ::Identity{O},
) where {MT<:ProductManifold,𝔽,O<:AbstractGroupOperation}
    M = base_manifold(G)
    return map(N -> Identity(N), M.manifolds)
end

inv!(G::ProductGroup, q, ::Identity) = identity_element!(G, q)
function inv!(G::ProductGroup, q, p)
    M = G.manifold
    map(inv!, M.manifolds, submanifold_components(G, q), submanifold_components(G, p))
    return q
end

_compose(G::ProductGroup, p, q) = _compose(G.manifold, p, q)
function _compose(M::ProductManifold, p::ProductRepr, q::ProductRepr)
    return ProductRepr(
        map(
            compose,
            M.manifolds,
            submanifold_components(M, p),
            submanifold_components(M, q),
        )...,
    )
end
function _compose(M::ProductManifold, p, q)
    x = allocate_result(M, compose, p, q)
    return _compose!(M, x, p, q)
end

_compose!(G::ProductGroup, x, p, q) = _compose!(G.manifold, x, p, q)
function _compose!(M::ProductManifold, x, p, q)
    map(
        compose!,
        M.manifolds,
        submanifold_components(M, x),
        submanifold_components(M, p),
        submanifold_components(M, q),
    )
    return x
end

translate(G::ProductGroup, p, q, conv::ActionDirection) = translate(G.manifold, p, q, conv)
function translate(
    M::ProductManifold,
    p::ProductRepr,
    q::ProductRepr,
    conv::ActionDirection,
)
    return ProductRepr(
        map(
            translate,
            M.manifolds,
            submanifold_components(M, p),
            submanifold_components(M, q),
            repeated(conv),
        )...,
    )
end
function translate(M::ProductManifold, p, q, conv::ActionDirection)
    x = allocate_result(M, translate, p, q)
    return translate!(M, x, p, q, conv)
end

function translate!(G::ProductGroup, x, p, q, conv::ActionDirection)
    return translate!(G.manifold, x, p, q, conv)
end
function translate!(M::ProductManifold, x, p, q, conv::ActionDirection)
    map(
        translate!,
        M.manifolds,
        submanifold_components(M, x),
        submanifold_components(M, p),
        submanifold_components(M, q),
        repeated(conv),
    )
    return x
end

function inverse_translate(G::ProductGroup, p, q, conv::ActionDirection)
    M = G.manifold
    return ProductRepr(
        map(
            inverse_translate,
            M.manifolds,
            submanifold_components(G, p),
            submanifold_components(G, q),
            repeated(conv),
        )...,
    )
end

function inverse_translate!(G::ProductGroup, x, p, q, conv::ActionDirection)
    M = G.manifold
    map(
        inverse_translate!,
        M.manifolds,
        submanifold_components(G, x),
        submanifold_components(G, p),
        submanifold_components(G, q),
        repeated(conv),
    )
    return x
end

function translate_diff(G::ProductGroup, p, q, X, conv::ActionDirection)
    M = G.manifold
    return ProductRepr(
        map(
            translate_diff,
            M.manifolds,
            submanifold_components(G, p),
            submanifold_components(G, q),
            submanifold_components(G, X),
            repeated(conv),
        )...,
    )
end

function translate_diff!(G::ProductGroup, Y, p, q, X, conv::ActionDirection)
    M = G.manifold
    map(
        translate_diff!,
        M.manifolds,
        submanifold_components(G, Y),
        submanifold_components(G, p),
        submanifold_components(G, q),
        submanifold_components(G, X),
        repeated(conv),
    )
    return Y
end

function inverse_translate_diff(G::ProductGroup, p, q, X, conv::ActionDirection)
    M = G.manifold
    return ProductRepr(
        map(
            inverse_translate_diff,
            M.manifolds,
            submanifold_components(G, p),
            submanifold_components(G, q),
            submanifold_components(G, X),
            repeated(conv),
        )...,
    )
end

function inverse_translate_diff!(G::ProductGroup, Y, p, q, X, conv::ActionDirection)
    M = G.manifold
    map(
        inverse_translate_diff!,
        M.manifolds,
        submanifold_components(G, Y),
        submanifold_components(G, p),
        submanifold_components(G, q),
        submanifold_components(G, X),
        repeated(conv),
    )
    return Y
end

function exp_lie(G::ProductGroup, X::Union{ProductRepr,ProductArray})
    M = G.manifold
    return ProductRepr(map(exp_lie, M.manifolds, submanifold_components(G, X))...)
end
function exp_lie(G::ProductGroup, X)
    q = allocate_result(G, exp_lie, X)
    return exp_lie!(G, q, X)
end

function exp_lie!(G::ProductGroup, q, X)
    M = G.manifold
    map(exp_lie!, M.manifolds, submanifold_components(G, q), submanifold_components(G, X))
    return q
end

<<<<<<< HEAD
# on this meta level we first pass down before we resolve identity.
function log_lie!(G::ProductGroup, X, q)
    M = G.manifold
    map(log_lie!, M.manifolds, submanifold_components(G, X), submanifold_components(G, q))
    return X
=======
function _log_lie(G::ProductGroup, q)
    M = G.manifold
    return ProductRepr(map(_log_lie, M.manifolds, submanifold_components(G, q))...)
>>>>>>> f5b986f7
end

#overwrite identity case to avoid allocating identity too early.
function log_lie!(G::ProductGroup, X, q::Identity{<:ProductOperation})
    M = G.manifold
    map(log_lie!, M.manifolds, submanifold_components(G, X), submanifold_components(G, q))
    return X
end

function _log_lie!(G::ProductGroup, X, q)
    M = G.manifold
    map(_log_lie!, M.manifolds, submanifold_components(G, X), submanifold_components(G, q))
    return X
end<|MERGE_RESOLUTION|>--- conflicted
+++ resolved
@@ -252,17 +252,14 @@
     return q
 end
 
-<<<<<<< HEAD
 # on this meta level we first pass down before we resolve identity.
 function log_lie!(G::ProductGroup, X, q)
     M = G.manifold
     map(log_lie!, M.manifolds, submanifold_components(G, X), submanifold_components(G, q))
     return X
-=======
 function _log_lie(G::ProductGroup, q)
     M = G.manifold
     return ProductRepr(map(_log_lie, M.manifolds, submanifold_components(G, q))...)
->>>>>>> f5b986f7
 end
 
 #overwrite identity case to avoid allocating identity too early.
