"""
    VectorSpaceType

Abstract type for tangent spaces, cotangent spaces, their tensor products,
exterior products, etc.

Every vector space `VS` is supposed to provide:
* a method of constructing vectors,
* basic operations: addition, subtraction, multiplication by a scalar
  and negation (unary minus),
* [`zero_vector!(VS, v, x)`](@ref) to construct zero vectors at point `x`,
* `allocate(v)` and `allocate(v, T)` for vector `v` and type `T`,
* `copyto!(v, w)` for vectors `v` and `w`,
* `number_eltype(v)` for vector `v`,
* [`vector_space_dimension(::VectorBundleFibers{<:typeof(VS)}) where VS`](@ref).

Optionally:
* inner product via `inner` (used to provide Riemannian metric on vector
  bundles),
* [`flat`](@ref) and [`sharp`](@ref),
* `norm` (by default uses `inner`),
* [`project_vector`](@ref) (for embedded vector spaces),
* [`representation_size`](@ref) (if support for [`ProductArray`](@ref) is desired),
* broadcasting for basic operations.
"""
abstract type VectorSpaceType end

struct TangentSpaceType <: VectorSpaceType end

struct CotangentSpaceType <: VectorSpaceType end

TCoTSpaceType = Union{TangentSpaceType,CotangentSpaceType}

const TangentSpace = TangentSpaceType()
const CotangentSpace = CotangentSpaceType()

"""
    TensorProductType(spaces::VectorSpaceType...)

Vector space type corresponding to the tensor product of given vector space
types.
"""
struct TensorProductType{TS<:Tuple} <: VectorSpaceType
    spaces::TS
end

TensorProductType(spaces::VectorSpaceType...) = TensorProductType{typeof(spaces)}(spaces)

"""
    VectorBundleFibers(VS::VectorSpaceType, M::Manifold)

Type representing a family of vector spaces (fibers) of a vector bundle over `M`
with vector spaces of type `VS`. In contrast with `VectorBundle`, operations
on `VectorBundleFibers` expect point-like and vector-like parts to be
passed separately instead of being bundled together. It can be thought of
as a representation of vector spaces from a vector bundle but without
storing the point at which a vector space is attached (which is specified
separately in various functions).
"""
struct VectorBundleFibers{TVS<:VectorSpaceType,TM<:Manifold}
    VS::TVS
    M::TM
end

const TangentBundleFibers{M} = VectorBundleFibers{TangentSpaceType,M}

TangentBundleFibers(M::Manifold) = VectorBundleFibers(TangentSpace, M)

const CotangentBundleFibers{M} = VectorBundleFibers{CotangentSpaceType,M}

CotangentBundleFibers(M::Manifold) = VectorBundleFibers(CotangentSpace, M)

"""
    VectorSpaceAtPoint(fiber::VectorBundleFibers, x)

A vector space (fiber type `fiber` of a vector bundle) at point `x` from
the manifold `fiber.M`.
"""
struct VectorSpaceAtPoint{TFiber<:VectorBundleFibers,TX}
    fiber::TFiber
    x::TX
end

"""
    TangentSpaceAtPoint(M::Manifold, x)

Return an object of type [`VectorSpaceAtPoint`](@ref) representing tangent
space at `x`.
"""
TangentSpaceAtPoint(M::Manifold, x) = VectorSpaceAtPoint(TangentBundleFibers(M), x)

"""
    CotangentSpaceAtPoint(M::Manifold, x)

Return an object of type [`VectorSpaceAtPoint`](@ref) representing cotangent
space at `x`.
"""
CotangentSpaceAtPoint(M::Manifold, x) = VectorSpaceAtPoint(CotangentBundleFibers(M), x)

"""
    VectorBundle(M::Manifold, type::VectorSpaceType)

Vector bundle on manifold `M` of type `type`.
"""
struct VectorBundle{TVS<:VectorSpaceType,TM<:Manifold} <: Manifold
    type::TVS
    M::TM
    VS::VectorBundleFibers{TVS,TM}
end

function VectorBundle(VS::TVS, M::TM) where {TVS<:VectorSpaceType,TM<:Manifold}
    return VectorBundle{TVS,TM}(VS, M, VectorBundleFibers(VS, M))
end

const TangentBundle{M} = VectorBundle{TangentSpaceType,M}

TangentBundle(M::Manifold) = VectorBundle(TangentSpace, M)

const CotangentBundle{M} = VectorBundle{CotangentSpaceType,M}

CotangentBundle(M::Manifold) = VectorBundle(CotangentSpace, M)

"""
    FVector(type::VectorSpaceType, data)

Decorator indicating that the vector `data` is from a fiber of a vector bundle
of type `type`.
"""
struct FVector{TType<:VectorSpaceType,TData}
    type::TType
    data::TData
end

const TFVector = FVector{TangentSpaceType}
const CoTFVector = FVector{CotangentSpaceType}

struct PrecomputedVectorBundleOrthonormalBasis{
    F,
    TBase<:AbstractPrecomputedOrthonormalBasis{F},
    TVec<:AbstractPrecomputedOrthonormalBasis{F},
} <: AbstractPrecomputedOrthonormalBasis{F}
    base_basis::TBase
    vec_basis::TVec
end

(+)(v1::FVector, v2::FVector) = FVector(v1.type, v1.data + v2.data)

(-)(v1::FVector, v2::FVector) = FVector(v1.type, v1.data - v2.data)
(-)(v::FVector) = FVector(v.type, -v.data)

(*)(a::Number, v::FVector) = FVector(v.type, a * v.data)

function copyto!(y::FVector, x::FVector)
    copyto!(y.data, x.data)
    return y
end

base_manifold(B::VectorBundleFibers) = base_manifold(B.M)
base_manifold(B::VectorSpaceAtPoint) = base_manifold(B.fiber)
base_manifold(B::VectorBundle) = base_manifold(B.M)

"""
    bundle_projection(B::VectorBundle, x::ProductRepr)

Projection of point `x` from the bundle `M` to the base manifold.
Returns the point on the base manifold `B.M` at which the vector part
of `x` is attached.
"""
bundle_projection(B::VectorBundle, x) = submanifold_component(B.M, x, Val(1))

"""
    distance(B::VectorBundleFibers, x, v, w)

Distance between vectors `v` and `w` from the vector space at point `x`
from the manifold `M.M`, that is the base manifold of `M`.
"""
distance(B::VectorBundleFibers, x, v, w) = norm(B, x, v - w)
@doc doc"""
    distance(B::VectorBundle, x, y)

Distance between points $x$ and $y$ from the
vector bundle `B` over manifold `B.VS` (denoted $M$).

Notation:
  * The point $x = (p_x, \xi_x)$ where $p_x \in M$ and $\xi_x$ belongs to the
    fiber $F=\pi^{-1}(\{p_x\})$ of the vector bundle $B$ where $\pi$ is the
    canonical projection of that vector bundle $B$.
    Similarly, $y = (p_y, \xi_y)$.

The distance is calculated as

$d_B(x, y) = \sqrt{d_M(p_x, p_y)^2 + d_F(\xi_x, \xi_{y\to x})^2}$

where $d_M$ is the distance on manifold $M$, $d_F$ is the distance
between two vectors from the fiber $F$ and $\xi_{y\to x}$ is the result
of parallel transport of vector $\xi_y$ to point $p_x$. The default
behavior of [`vector_transport_to`](@ref) is used to compute the vector
transport.
"""
function distance(B::VectorBundle, x, y)
    px, ξx = submanifold_components(B.M, x)
    py, ξy = submanifold_components(B.M, y)
    dist_man = distance(B.M, px, py)
    vy_x = vector_transport_to(B.M, py, ξy, px)
    dist_vec = distance(B.VS, px, ξx, vy_x)
    return sqrt(dist_man^2 + dist_vec^2)
end

number_eltype(::Type{FVector{TType,TData}}) where {TType<:VectorSpaceType,TData} = number_eltype(TData)
number_eltype(v::FVector) = number_eltype(v.data)

@doc doc"""
    exp(B::VectorBundle, x, v)

Exponential map of tangent vector $v$ at point $x$ from
vector bundle `B` over manifold `B.VS` (denoted $M$).

Notation:
  * The point $x = (p_x, \xi_x)$ where $p_x \in M$ and $\xi_x$ belongs to the
    fiber $F=\pi^{-1}(\{p_x\})$ of the vector bundle $B$ where $\pi$ is the
    canonical projection of that vector bundle $B$.
  * The tangent vector $v = (\xi_{v,M}, \xi_{v,F}) \in T_{x}B$ where
    $\xi_{v,M}$ is a tangent vector from the tangent space $T_{p_x}M$ and
    $\xi_{v,F}$ is a tangent vector from the tangent space $T_{\xi_x}F$ (isomorphic to $F$).

The exponential map is calculated as

$\exp_{x}(v) = (\exp_{p_x}(\xi_{v,M}), \xi_{\exp})$

where $\xi_{\exp}$ is the result of vector transport of $\xi_x + \xi_{v,F}$
to the point $\exp_{p_x}(\xi_{v,M})$.
The sum $\xi_x + \xi_{v,F}$ corresponds to the exponential map in the vector space $F$.
"""
exp(::VectorBundle, ::Any)

function exp!(B::VectorBundle, y, x, v)
    px, ξx = submanifold_components(B.M, x)
    py, ξy = submanifold_components(B.M, y)
    ξvM, ξvF = submanifold_components(B.M, v)
    exp!(B.M, py, px, ξvM)
    vector_transport_to!(B.M, ξy, px, ξx + ξvF, py)
    return y
end

@doc doc"""
    flat(M::Manifold, x, w::FVector)

Compute the flat isomorphism (one of the musical isomorphisms) of tangent vector `w`
from the vector space of type `M` at point `x` from the underlying [`Manifold`](@ref).

The function can be used for example to transform vectors
from the tangent bundle to vectors from the cotangent bundle
$\flat \colon T\mathcal M \to T^{*}\mathcal M$
"""
function flat(M::Manifold, x, w::FVector)
    v = similar_result(M, flat, w, x)
    return flat!(M, v, x, w)
end

function flat!(M::Manifold, v::FVector, x, w::FVector)
    error(
        "flat! not implemented for vector bundle fibers space " *
        "of type $(typeof(M)), vector of type $(typeof(v)), point of " *
        "type $(typeof(x)) and vector of type $(typeof(w)).",
    )
end

function get_basis(M::VectorBundle, x, B::DiagonalizingOrthonormalBasis)
    xp1 = submanifold_component(x, Val(1))
    bv1 = DiagonalizingOrthonormalBasis(submanifold_component(B.v, Val(1)))
    b1 = get_basis(M.M, xp1, bv1)
    bv2 = DiagonalizingOrthonormalBasis(submanifold_component(B.v, Val(2)))
    b2 = get_basis(M.VS, xp1, bv2)
    return PrecomputedVectorBundleOrthonormalBasis(b1, b2)
end
function get_basis(M::TangentBundleFibers, x, B::DiagonalizingOrthonormalBasis)
    return get_basis(M.M, x, B)
end

function get_coordinates(M::VectorBundle, x, v, B::ArbitraryOrthonormalBasis) where {N}
    px, ξx = submanifold_components(M.M, x)
    ξvM, ξvF = submanifold_components(M.M, v)
    coord1 = get_coordinates(M.M, px, ξvM, B)
    coord2 = get_coordinates(M.VS, px, ξvF, B)
    return vcat(coord1, coord2)
end
function get_coordinates(
    M::VectorBundle,
    x,
    v,
    B::PrecomputedVectorBundleOrthonormalBasis,
) where {N}
    px, ξx = submanifold_components(M.M, x)
    ξvM, ξvF = submanifold_components(M.M, v)
    coord1 = get_coordinates(M.M, px, ξvM, B.base_basis)
    coord2 = get_coordinates(M.VS, px, ξvF, B.vec_basis)
    return vcat(coord1, coord2)
end
function get_coordinates(M::TangentBundleFibers, x, v, B::AbstractBasis) where {N}
    return get_coordinates(M.M, x, v, B)
end

function get_vector(M::VectorBundle, x, v, B::ArbitraryOrthonormalBasis) where {N}
    mdim = manifold_dimension(M.M)
    xp1 = submanifold_component(x, Val(1))
    v1 = get_vector(M.M, xp1, v[1:mdim], B)
    v2 = get_vector(M.VS, xp1, v[mdim+1:end], B)
    return ProductRepr(v1, v2)
end
function get_vector(
    M::VectorBundle,
    x,
    v,
    B::PrecomputedVectorBundleOrthonormalBasis,
) where {N}
    mdim = manifold_dimension(M.M)
    xp1 = submanifold_component(x, Val(1))
    v1 = get_vector(M.M, xp1, v[1:mdim], B.base_basis)
    v2 = get_vector(M.VS, xp1, v[mdim+1:end], B.vec_basis)
    return ProductRepr(v1, v2)
end
function get_vector(M::TangentBundleFibers, x, v, B::AbstractBasis) where {N}
    return get_vector(M.M, x, v, B)
end
function get_vectors(M::VectorBundle, x, B::PrecomputedVectorBundleOrthonormalBasis)
    xp1 = submanifold_component(x, Val(1))
    zero_m = zero_tangent_vector(M.M, xp1)
    zero_f = zero_vector(M.VS, xp1)
    vs = typeof(ProductRepr(zero_m, zero_f))[]
    for bv in get_vectors(M.M, xp1, B.base_basis)
        push!(vs, ProductRepr(bv, zero_f))
    end
    for bv in get_vectors(M.VS, xp1, B.vec_basis)
        push!(vs, ProductRepr(zero_m, bv))
    end
    return vs
end

get_vectors(::VectorBundleFibers, x, B::PrecomputedOrthonormalBasis) = B.vectors
function get_vectors(::VectorBundleFibers, x, B::PrecomputedDiagonalizingOrthonormalBasis)
    return B.vectors
end

Base.@propagate_inbounds getindex(x::FVector, i) = getindex(x.data, i)

"""
    inner(B::VectorBundleFibers, x, v, w)

Inner product of vectors `v` and `w` from the vector space of type `B.VS`
at point `x` from manifold `B.M`.
"""
function inner(B::VectorBundleFibers, x, v, w)
    error(
        "inner not defined for vector space family of type $(typeof(B)), " *
        "point of type $(typeof(x)) and " *
        "vectors of types $(typeof(v)) and $(typeof(w)).",
    )
end
inner(B::VectorBundleFibers{<:TangentSpaceType}, x, v, w) = inner(B.M, x, v, w)
function inner(B::VectorBundleFibers{<:CotangentSpaceType}, x, v, w)
    return inner(
        B.M,
        x,
        sharp(B.M, x, FVector(CotangentSpace, v)).data,
        sharp(B.M, x, FVector(CotangentSpace, w)).data,
    )
end
@doc doc"""
    inner(B::VectorBundle, x, v, w)

Inner product of tangent vectors `v` and `w` at point `x` from the
vector bundle `B` over manifold `B.VS` (denoted $M$).

Notation:
  * The point $x = (p_x, \xi_x)$ where $p_x \in M$ and $\xi_x$ belongs to the
    fiber $F=\pi^{-1}(\{p_x\})$ of the vector bundle $B$ where $\pi$ is the
    canonical projection of that vector bundle $B$.
  * The tangent vector $v = (\xi_{v,M}, \xi_{v,F}) \in T_{x}B$ where
    $\xi_{v,M}$ is a tangent vector from the tangent space $T_{p_x}M$ and
    $\xi_{v,F}$ is a tangent vector from the tangent space $T_{\xi_x}F$ (isomorphic to $F$).
    Similarly for the other tangent vector $w = (\xi_{w,M}, \xi_{w,F}) \in T_{x}B$.

The inner product is calculated as

$\langle v, w \rangle_{B} = \langle \xi_{v,M}, \xi_{w,M} \rangle_{M} + \langle \xi_{v,F}, \xi_{w,F} \rangle_{F}.$
"""
function inner(B::VectorBundle, x, v, w)
    px, ξx = submanifold_components(B.M, x)
    ξvM, ξvF = submanifold_components(B.M, v)
    ξwM, ξwF = submanifold_components(B.M, w)
    return inner(B.M, px, ξvM, ξwM) + inner(B.VS, ξx, ξvF, ξwF)
end

function isapprox(B::VectorBundle, x, y; kwargs...)
    px, ξx = submanifold_components(B.M, x)
    py, ξy = submanifold_components(B.M, y)
    return isapprox(B.M, px, py; kwargs...) && isapprox(ξx, ξy; kwargs...)
end
function isapprox(B::VectorBundle, x, v, w; kwargs...)
    px, ξx = submanifold_components(B.M, x)
    ξvM, ξvF = submanifold_components(B.M, v)
    ξwM, ξwF = submanifold_components(B.M, w)
    return isapprox(B.M, ξvM, ξwM; kwargs...) && isapprox(B.M, px, ξvF, ξwF; kwargs...)
end

@doc doc"""
    log(B::VectorBundle, x, y)

Logarithmic map of the point $y$ at point $x$ from
vector bundle `B` over manifold `B.VS` (denoted $M$).

Notation:
  * The point $x = (p_x, \xi_x)$ where $p_x \in M$ and $\xi_x$ belongs to the
    fiber $F=\pi^{-1}(\{p_x\})$ of the vector bundle $B$ where $\pi$ is the
    canonical projection of that vector bundle $B$.
    Similarly, $y = (p_y, \xi_y)$.

The logarithmic map is calculated as

$\log_{x}(y) = (\log_{p_x}(p_y), \xi_{\log} - \xi_x)$

where $\xi_{\log}$ is the result of vector transport of $\xi_y$
to the point $p_x$.
The difference $\xi_{\log} - \xi_x$ corresponds to the logarithmic map in the vector space $F$.
"""
log(::VectorBundle, ::Any...)

function log!(B::VectorBundle, v, x, y)
    px, ξx = submanifold_components(B.M, x)
    py, ξy = submanifold_components(B.M, y)
    ξvM, ξvF = submanifold_components(B.M, v)
    log!(B.M, ξvM, px, py)
    vector_transport_to!(B.M, ξvF, py, ξy, px)
    copyto!(ξvF, ξvF - ξx)
    return v
end

manifold_dimension(B::VectorBundle) = manifold_dimension(B.M) + vector_space_dimension(B.VS)

"""
    norm(B::VectorBundleFibers, x, v)

Norm of the vector `v` from the vector space of type `B.VS`
at point `x` from manifold `B.M`.
"""
norm(B::VectorBundleFibers, x, v) = sqrt(inner(B, x, v, v))
norm(B::VectorBundleFibers{<:TangentSpaceType}, x, v) = norm(B.M, x, v)

@doc doc"""
    project_point(B::VectorBundle, x)

Project the point $x$ from the ambient space of the vector bundle `B`
over manifold `B.VS` (denoted $M$) to the vector bundle.

Notation:
  * The point $x = (p_x, \xi_x)$ where $p_x$ belongs to the ambient space of $M$
    and $\xi_x$ belongs to the ambient space of the
    fiber $F=\pi^{-1}(\{p_x\})$ of the vector bundle $B$ where $\pi$ is the
    canonical projection of that vector bundle $B$.

The projection is calculated by projecting the point $p_x$ to the manifold $M$
and then projecting the vector $\xi_x$ to the tangent space $T_{p_x}M$.
"""
project_point(::VectorBundle, ::Any...)

function project_point!(B::VectorBundle, x)
    px, ξx = submanifold_components(B.M, x)
    project_point!(B.M, px)
    project_tangent!(B.M, ξx, px, ξx)
    return x
end

@doc doc"""
    project_tangent(B::VectorBundle, x, v)

Project the element $v$ of the ambient space of the tangent space $T_x B$
to the tangent space $T_x B$.

Notation:
  * The point $x = (p_x, \xi_x)$ where $p_x \in M$ and $\xi_x$ belongs to the
    fiber $F=\pi^{-1}(\{p_x\})$ of the vector bundle $B$ where $\pi$ is the
    canonical projection of that vector bundle $B$.
  * The vector $x = (\xi_{v,M}, \xi_{v,F})$ where $p_x$ belongs to the ambient space of $T_{p_x}M$
    and $\xi_{v,F}$ belongs to the ambient space of the
    fiber $F=\pi^{-1}(\{p_x\})$ of the vector bundle $B$ where $\pi$ is the
    canonical projection of that vector bundle $B$.

The projection is calculated by projecting $\xi_{v,M}$ to tangent space $T_{p_x}M$
and then projecting the vector $\xi_{v,F}$ to the fiber $F$.
"""
project_tangent(::VectorBundle, ::Any...)

function project_tangent!(B::VectorBundle, w, x, v)
    px, ξx = submanifold_components(B.M, x)
    ξvM, ξvF = submanifold_components(B.M, v)
    ξwM, ξwF = submanifold_components(B.M, w)
    project_tangent!(B.M, ξwM, px, ξvM)
    project_tangent!(B.M, ξwF, px, ξvF)
    return w
end

"""
    project_vector(B::VectorBundleFibers, x, w)

Project vector `w` from the vector space of type `B.VS` at point `x`.
"""
function project_vector(B::VectorBundleFibers, x, w)
    v = similar_result(B, project_vector, x, w)
    return project_vector!(B, v, x, w)
end

function project_vector!(B::VectorBundleFibers{<:TangentSpaceType}, v, x, w)
    return project_tangent!(B.M, v, x, w)
end
function project_vector!(B::VectorBundleFibers, v, x, w)
    error("project_vector! not implemented for vector space family of type $(typeof(B)), output vector of type $(typeof(v)) and input vector at point $(typeof(x)) with type of w $(typeof(w)).")
end

Base.@propagate_inbounds setindex!(x::FVector, val, i) = setindex!(x.data, val, i)

representation_size(B::VectorBundleFibers{<:TCoTSpaceType}) = representation_size(B.M)
function representation_size(B::VectorBundle)
    len_manifold = prod(representation_size(B.M))
    len_vs = prod(representation_size(B.VS))
    return (len_manifold + len_vs,)
end

@doc doc"""
    sharp(M::Manifold, x, w::FVector)

Compute the sharp isomorphism (one of the musical isomorphisms) of vector `w`
from the vector space `M` at point `x` from the underlying [`Manifold`](@ref).

The function can be used for example to transform vectors
from the cotangent bundle to vectors from the tangent bundle
$\sharp \colon T^{*}\mathcal M \to T\mathcal M$
"""
function sharp(M::Manifold, x, w::FVector)
    v = similar_result(M, sharp, w, x)
    return sharp!(M, v, x, w)
end

function sharp!(M::Manifold, v::FVector, x, w::FVector)
    error(
        "sharp! not implemented for vector bundle fibers space " *
        "of type $(typeof(M)), vector of type $(typeof(v)), point of " *
        "type $(typeof(x)) and vector of type $(typeof(w)).",
    )
end

allocate(x::FVector) = FVector(x.type, allocate(x.data))
allocate(x::FVector, ::Type{T}) where {T} = FVector(x.type, allocate(x.data, T))

"""
    similar_result(B::VectorBundleFibers, f, x...)

Allocates an array for the result of function `f` that is
an element of the vector space of type `B.VS` on manifold `B.M`
and arguments `x...` for implementing the non-modifying operation
using the modifying operation.
"""
function similar_result(B::VectorBundleFibers, f, x...)
    T = similar_result_type(B, f, x)
    return allocate(x[1], T)
end
function similar_result(M::Manifold, ::typeof(flat), w::TFVector, x)
    return FVector(CotangentSpace, similar(w.data))
end
function similar_result(M::Manifold, ::typeof(sharp), w::CoTFVector, x)
    return FVector(TangentSpace, similar(w.data))
end

"""
    similar_result_type(B::VectorBundleFibers, f, args::NTuple{N,Any}) where N

Returns type of element of the array that will represent the result of
function `f` for representing an operation with result in the vector space `VS`
for manifold `M` on given arguments (passed at a tuple).
"""
<<<<<<< HEAD
function similar_result_type(B::VectorBundleFibers, f, args::NTuple{N,Any}) where N
    T = typeof(reduce(+, one(number_eltype(eti)) for eti ∈ args))
    return T
end
function similar_result(M::Manifold, ::typeof(flat), w::FVector{TangentSpaceType}, x)
    return FVector(CotangentSpace, allocate(w.data))
end

size(x::FVector) = size(x.data)

function similar_result(M::Manifold, ::typeof(sharp), w::FVector{CotangentSpaceType}, x)
    return FVector(TangentSpace, allocate(w.data))
=======
function similar_result_type(B::VectorBundleFibers, f, args::NTuple{N,Any}) where {N}
    T = typeof(reduce(+, one(eltype(eti)) for eti ∈ args))
    return T
end

size(x::FVector) = size(x.data)

function submanifold_component(M::Manifold, x::FVector, i::Val)
    return submanifold_component(M, x.data, i)
>>>>>>> 115b3532
end
submanifold_component(x::FVector, i::Val) = submanifold_component(x.data, i)

submanifold_components(M::Manifold, x::FVector) = submanifold_components(M, x.data)
submanifold_components(x::FVector) = submanifold_components(x.data)

"""
    vector_space_dimension(B::VectorBundleFibers)

Dimension of the vector space of type `B`.
"""
function vector_space_dimension(B::VectorBundleFibers)
    error("vector_space_dimension not implemented for vector space family $(typeof(B)).")
end
vector_space_dimension(B::VectorBundleFibers{<:TCoTSpaceType}) = manifold_dimension(B.M)
function vector_space_dimension(B::VectorBundleFibers{<:TensorProductType})
    dim = 1
    for space in B.VS.spaces
        dim *= vector_space_dimension(VectorBundleFibers(space, B.M))
    end
    return dim
end

"""
    zero_vector(B::VectorBundleFibers, x)

Compute the zero vector from the vector space of type `B.VS` at point `x`
from manifold `B.M`.
"""
function zero_vector(B::VectorBundleFibers, x)
    v = similar_result(B, zero_vector, x)
    return zero_vector!(B, v, x)
end

"""
    zero_vector!(B::VectorBundleFibers, v, x)

Save the zero vector from the vector space of type `B.VS` at point `x`
from manifold `B.M` to `v`.
"""
function zero_vector!(B::VectorBundleFibers, v, x)
    error("zero_vector! not implemented for vector space family of type $(typeof(B)).")
end
function zero_vector!(B::VectorBundleFibers{<:TangentSpaceType}, v, x)
    return zero_tangent_vector!(B.M, v, x)
end

@doc doc"""
    zero_tangent_vector(B::VectorBundle, x)

Zero tangent vector at point $x$ from the vector bundle `B`
over manifold `B.VS` (denoted $M$). The zero vector belongs to the space $T_{x}B$

Notation:
  * The point $x = (p_x, \xi_x)$ where $p_x \in M$ and $\xi_x$ belongs to the
    fiber $F=\pi^{-1}(\{p_x\})$ of the vector bundle $B$ where $\pi$ is the
    canonical projection of that vector bundle $B$.

The zero vector is calculated as

$\mathbf{0}_{x} = (\mathbf{0}_{p_x}, \mathbf{0}_F)$

where $\mathbf{0}_{p_x}$ is the zero tangent vector from $T_{p_x}M$ and
$\mathbf{0}_F$ is the zero element of the vector space $F$.
"""
zero_tangent_vector(::VectorBundle, ::Any...)

function zero_tangent_vector!(B::VectorBundle, v, x)
    px, ξx = submanifold_components(B.M, x)
    ξvM, ξvF = submanifold_components(B.M, v)
    zero_tangent_vector!(B.M, ξvM, px)
    zero_vector!(B.VS, ξvF, ξx)
    return v
end<|MERGE_RESOLUTION|>--- conflicted
+++ resolved
@@ -564,10 +564,10 @@
     return allocate(x[1], T)
 end
 function similar_result(M::Manifold, ::typeof(flat), w::TFVector, x)
-    return FVector(CotangentSpace, similar(w.data))
+    return FVector(CotangentSpace, allocate(w.data))
 end
 function similar_result(M::Manifold, ::typeof(sharp), w::CoTFVector, x)
-    return FVector(TangentSpace, similar(w.data))
+    return FVector(TangentSpace, allocate(w.data))
 end
 
 """
@@ -577,30 +577,15 @@
 function `f` for representing an operation with result in the vector space `VS`
 for manifold `M` on given arguments (passed at a tuple).
 """
-<<<<<<< HEAD
 function similar_result_type(B::VectorBundleFibers, f, args::NTuple{N,Any}) where N
     T = typeof(reduce(+, one(number_eltype(eti)) for eti ∈ args))
     return T
 end
-function similar_result(M::Manifold, ::typeof(flat), w::FVector{TangentSpaceType}, x)
-    return FVector(CotangentSpace, allocate(w.data))
-end
-
-size(x::FVector) = size(x.data)
-
-function similar_result(M::Manifold, ::typeof(sharp), w::FVector{CotangentSpaceType}, x)
-    return FVector(TangentSpace, allocate(w.data))
-=======
-function similar_result_type(B::VectorBundleFibers, f, args::NTuple{N,Any}) where {N}
-    T = typeof(reduce(+, one(eltype(eti)) for eti ∈ args))
-    return T
-end
 
 size(x::FVector) = size(x.data)
 
 function submanifold_component(M::Manifold, x::FVector, i::Val)
     return submanifold_component(M, x.data, i)
->>>>>>> 115b3532
 end
 submanifold_component(x::FVector, i::Val) = submanifold_component(x.data, i)
 
