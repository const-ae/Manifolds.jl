--- conflicted
+++ resolved
@@ -336,21 +336,6 @@
     return mean!(S, p, x, w, GeodesicInterpolationWithinRadius(π / 2); kwargs...)
 end
 
-<<<<<<< HEAD
-=======
-"""
-    normal_tvector_distribution(S::Sphere{n,ℝ}, p, σ)
-
-Generate a distribution in the tangent space at `p` by generating a
-normal distribution in ambient space with standard deviation `σ`
-projected to the tangent space at `p`.
-"""
-function normal_tvector_distribution(S::Sphere{n,ℝ}, p, σ) where {n}
-    d = Distributions.MvNormal(zero(p), σ)
-    return ProjectedFVectorDistribution(TangentBundleFibers(S), p, d, project!, p)
-end
-
->>>>>>> 9fa3d4f8
 @doc raw"""
     project(M::AbstractSphere, p)
 
@@ -408,20 +393,6 @@
 show(io::IO, ::Sphere{n,𝔽}) where {n,𝔽} = print(io, "Sphere($(n); field = $(𝔽))")
 show(io::IO, ::ArraySphere{N,𝔽}) where {N,𝔽} = print(io, "ArraySphere($(join(N.parameters, ", ")); field = $(𝔽))")
 
-<<<<<<< HEAD
-=======
-"""
-    uniform_distribution(M::AbstractSphere, p)
-
-Uniform distribution on given [`AbstractSphere`](@ref) `M`. Generated points will be of
-similar type as `p`.
-"""
-function uniform_distribution(M::AbstractSphere, p)
-    d = Distributions.MvNormal(zero(p), 1.0)
-    return ProjectedPointDistribution(M, d, project!, p)
-end
-
->>>>>>> 9fa3d4f8
 @doc doc"""
     vector_transport_to(M::AbstractSphere, p, X, q, ::ParallelTransport)
 
