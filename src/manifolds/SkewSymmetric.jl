--- conflicted
+++ resolved
@@ -154,20 +154,13 @@
     @assert dim == N^2
     k = 1
     for i = 1:N, j = i:N
-<<<<<<< HEAD
-        if i != j # real zero on the diagonal
-=======
         if i==j # real-part zero on the diagonal -> just one basis vector per diag entry
             @inbounds Y[k] = imag(X[i, j])
             k += 1
         else
->>>>>>> 5e7b6d00
             @inbounds Y[k] = real(X[i, j]) * sqrt(2)
             @inbounds Y[k+1] = imag(X[i, j]) * sqrt(2)
             k += 2
-        else
-            @inbounds Y[k] = imag(X[i, j])
-            k += 1
         end
     end
     return Y
