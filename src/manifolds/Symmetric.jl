@doc raw"""
    SymmetricMatrices{n,𝔽} <: AbstractEmbeddedManifold{TransparentIsometricEmbedding}

The [`Manifold`](@ref) $ \operatorname{Sym}(n)$ consisting of the real- or complex-valued
symmetric matrices of size $n × n$, i.e. the set

````math
\operatorname{Sym}(n) = \bigl\{p  ∈ 𝔽^{n × n} \big| p^{\mathrm{H}} = p \bigr\},
````
where $\cdot^{\mathrm{H}}$ denotes the Hermitian, i.e. complex conjugate transpose,
and the field $𝔽 ∈ \{ ℝ, ℂ\}$.

Though it is slightly redundant, usually the matrices are stored as $n × n$ arrays.

Note that in this representation, the complex valued case has to have a real-valued diagonal,
which is also reflected in the [`manifold_dimension`](@ref manifold_dimension(::SymmetricMatrices{N,𝔽}) where {N,𝔽}).

# Constructor

    SymmetricMatrices(n::Int, field::AbstractNumbers=ℝ)

Generate the manifold of $n × n$ symmetric matrices.
"""
struct SymmetricMatrices{n,𝔽} <: AbstractEmbeddedManifold{TransparentIsometricEmbedding} end

function SymmetricMatrices(n::Int, field::AbstractNumbers = ℝ)
    SymmetricMatrices{n,field}()
end

<<<<<<< HEAD
base_manifold(M::SymmetricMatrices) = M

decorated_manifold(M::SymmetricMatrices{N,𝔽}) where {N,𝔽} = Euclidean(N, N; field = 𝔽)

function allocation_promotion_function(
    M::SymmetricMatrices{<:Any,ℂ},
    ::typeof(get_vector),
    args::Tuple,
)
    return complex
end

=======
>>>>>>> 16101434
@doc raw"""
    check_manifold_point(M::SymmetricMatrices{n,𝔽}, p; kwargs...)

Check whether `p` is a valid manifold point on the [`SymmetricMatrices`](@ref) `M`, i.e.
whether `p` is a symmetric matrix of size `(n,n)` with values from the corresponding
[`AbstractNumbers`](@ref) `𝔽`.

The tolerance for the symmetry of `p` can be set using `kwargs...`.
"""
function check_manifold_point(M::SymmetricMatrices{n,𝔽}, p; kwargs...) where {n,𝔽}
    mpv = invoke(check_manifold_point, Tuple{supertype(typeof(M)), typeof(p)}, M, p; kwargs...)
    mpv === nothing || return mpv
    if !isapprox(norm(p - p'), 0.0; kwargs...)
        return DomainError(
            norm(p - p'),
            "The point $(p) does not lie on $M, since it is not symmetric.",
        )
    end
    return nothing
end

"""
    check_tangent_vector(M::SymmetricMatrices{n,𝔽}, p, X; check_base_point = true, kwargs... )

Check whether `X` is a tangent vector to manifold point `p` on the
[`SymmetricMatrices`](@ref) `M`, i.e. `X` has to be a symmetric matrix of size `(n,n)`
and its values have to be from the correct [`AbstractNumbers`](@ref).
The optional parameter `check_base_point` indicates, whether to call
 [`check_manifold_point`](@ref)  for `p`.
The tolerance for the symmetry of `p` and `X` can be set using `kwargs...`.
"""
function check_tangent_vector(
    M::SymmetricMatrices{n,𝔽},
    p,
    X;
    check_base_point = true,
    kwargs...,
) where {n,𝔽}
    if check_base_point
        mpe = check_manifold_point(M, p; kwargs...)
        mpe === nothing || return mpe
    end
    mpv = invoke(
        check_tangent_vector,
        Tuple{supertype(typeof(M)), typeof(p), typeof(X)},
        M,
        p,
        X;
        check_base_point = false, # already checked above
        kwargs...
    )
    mpv === nothing || return mpv
    if !isapprox(norm(X - X'), 0.0; kwargs...)
        return DomainError(
            norm(X - X'),
            "The vector $(X) is not a tangent vector to $(p) on $(M), since it is not symmetric.",
        )
    end
    return nothing
end

decorated_manifold(M::SymmetricMatrices{N,𝔽}) where {N,𝔽} = Euclidean(N, N; field = 𝔽)

embed!(M::SymmetricMatrices, q, p) = copyto!(q, p)
embed!(M::SymmetricMatrices, Y, p, X) = copyto!(Y, X)

function get_basis(M::SymmetricMatrices, p, B::DiagonalizingOrthonormalBasis)
    Ξ = get_basis(M, p, DefaultOrthonormalBasis()).data
    κ = zeros(real(eltype(p)), manifold_dimension(M))
    return CachedBasis(B, κ, Ξ)
end

function get_coordinates!(
    M::SymmetricMatrices{N,ℝ},
    Y,
    p,
    X,
    B::DefaultOrthonormalBasis{ℝ},
) where {N}
    dim = manifold_dimension(M)
    @assert size(Y) == (dim,)
    @assert size(X) == (N, N)
    @assert dim == div(N * (N + 1), 2)
    k = 1
    for i = 1:N, j = i:N
        scale = ifelse(i == j, 1, sqrt(2))
        @inbounds Y[k] = X[i, j] * scale
        k += 1
    end
    return Y
end
function get_coordinates!(
    M::SymmetricMatrices{N,ℂ},
    Y,
    p,
    X,
    B::DefaultOrthonormalBasis{ℝ},
) where {N}
    dim = manifold_dimension(M)
    @assert size(Y) == (dim,)
    @assert size(X) == (N, N)
    @assert dim == N * N
    k = 1
    for i = 1:N, j = i:N
        scale = ifelse(i == j, 1, sqrt(2))
        @inbounds Y[k] = real(X[i, j]) * scale
        k += 1
        if i != j # imag zero on the diagonal
            @inbounds Y[k] = imag(X[i, j]) * scale
            k += 1
        end
    end
    return Y
end

function get_vector!(
    M::SymmetricMatrices{N,ℝ},
    Y,
    p,
    X,
    B::DefaultOrthonormalBasis{ℝ},
) where {N}
    dim = manifold_dimension(M)
    @assert size(X) == (dim,)
    @assert size(Y) == (N, N)
    k = 1
    for i = 1:N, j = i:N
        scale = ifelse(i == j, 1, 1 / sqrt(2))
        @inbounds Y[i, j] = X[k] * scale
        @inbounds Y[j, i] = X[k] * scale
        k += 1
    end
    return Y
end
function get_vector!(
    M::SymmetricMatrices{N,ℂ},
    Y,
    p,
    X,
    B::DefaultOrthonormalBasis{ℝ},
) where {N}
    dim = manifold_dimension(M)
    @assert size(X) == (dim,)
    @assert size(Y) == (N, N)
    k = 1
    for i = 1:N, j = i:N
        scale = ifelse(i == j, 1, 1 / sqrt(2))
        @inbounds Y[i, j] = Complex(X[k], i == j ? 0 : X[k+1]) * scale
        @inbounds Y[j, i] = Y[i, j]
        k += (i == j ? 1 : 2)
    end
    return Y
end
## unify within bases later.

@doc raw"""
    manifold_dimension(M::SymmetricMatrices{n,𝔽})

Return the dimension of the [`SymmetricMatrices`](@ref) matrix `M` over the number system
`𝔽`, i.e.

````math
\dim \operatorname{Sym}(n,ℝ) = \frac{n(n+1)}{2},
````

and

````math
\dim \operatorname{Sym}(n,ℂ) = 2\frac{n(n+1)}{2} - n = n^2,
````

where the last $-n$ is due to the zero imaginary part for Hermitian matrices
"""
function manifold_dimension(::SymmetricMatrices{N,𝔽}) where {N,𝔽}
    return div(N * (N + 1), 2) * real_dimension(𝔽) - (𝔽 === ℂ ? N : 0)
end

@doc raw"""
    project_point(M::SymmetricMatrices, p)

Projects `p` from the embedding onto the [`SymmetricMatrices`](@ref) `M`, i.e.

````math
\operatorname{proj}_{\operatorname{Sym}(n)}(p) = \frac{1}{2} \bigl( p + p^{\mathrm{H}} \bigr),
````

where $\cdot^{\mathrm{H}}$ denotes the Hermitian, i.e. complex conjugate transposed.
"""
project_point(::SymmetricMatrices, ::Any...)

project_point!(M::SymmetricMatrices, q, p) = copyto!(q, (p + p') ./ 2)

@doc raw"""
    project_tangent(M::SymmetricMatrices, p, X)

Project the matrix `X` onto the tangent space at `p` on the [`SymmetricMatrices`](@ref) `M`,

````math
\operatorname{proj}_p(X) = \frac{1}{2} \bigl( X + X^{\mathrm{H}} \bigr),
````

where $\cdot^{\mathrm{H}}$ denotes the Hermitian, i.e. complex conjugate transposed.
"""
project_tangent(::SymmetricMatrices, ::Any...)

project_tangent!(M::SymmetricMatrices, Y, p, X) = (Y .= (X .+ transpose(X)) ./ 2)

function show(io::IO, ::SymmetricMatrices{n,F}) where {n,F}
    print(io, "SymmetricMatrices($(n), $(F))")
end<|MERGE_RESOLUTION|>--- conflicted
+++ resolved
@@ -26,11 +26,6 @@
 function SymmetricMatrices(n::Int, field::AbstractNumbers = ℝ)
     SymmetricMatrices{n,field}()
 end
-
-<<<<<<< HEAD
-base_manifold(M::SymmetricMatrices) = M
-
-decorated_manifold(M::SymmetricMatrices{N,𝔽}) where {N,𝔽} = Euclidean(N, N; field = 𝔽)
 
 function allocation_promotion_function(
     M::SymmetricMatrices{<:Any,ℂ},
@@ -40,8 +35,8 @@
     return complex
 end
 
-=======
->>>>>>> 16101434
+base_manifold(M::SymmetricMatrices) = M
+
 @doc raw"""
     check_manifold_point(M::SymmetricMatrices{n,𝔽}, p; kwargs...)
 
