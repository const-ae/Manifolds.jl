--- conflicted
+++ resolved
@@ -63,15 +63,9 @@
 zero_tangent_vector(S::Sphere, x) = zero(x)
 zero_tangent_vector!(S::Sphere, v, x) = (v .= zero(x))
 
-<<<<<<< HEAD
-function is_manifold_point(S::Sphere{Tuple{N}},x, local_isapprox=Base.isapprox) where N
-    if size(x) != N
-        throw(DomainError(size(x),"The point $(x) does not lie on $S, since its size is not $(N)."))
-=======
 function is_manifold_point(S::Sphere,x, local_isapprox=Base.isapprox)
     if size(x) != S.n+1
         throw(DomainError(size(x),"The point $(x) does not lie on $S, since its size is not $(S.n+1)."))
->>>>>>> 8c38c6bf
     end
     if !local_isapprox(norm(x), 1.)
         throw(DomainError(norm(x), "The point $(x) does not lie on the sphere $(S) since its norm is not 1."))
@@ -79,19 +73,11 @@
     return true
 end
 
-<<<<<<< HEAD
-function is_tangent_vector(S::Sphere{Tuple{N}},x,v,local_isapprox=Base.isapprox) where N
-    is_manifold_point(S,x)
-    if size(v) != N
-        throw(DomainError(size(v),
-            "The vector $(v) is not a tangent to a point on $S since its size does not match $(N)."))
-=======
 function is_tangent_vector(S::Sphere,x,v,local_isapprox=Base.isapprox)
     is_manifold_point(S,x)
     if size(v) != S.n+1
         throw(DomainError(size(v),
             "The vector $(v) is not a tangent to a point on $S since its size does not match $(S.n+1)."))
->>>>>>> 8c38c6bf
     end
     if !local_isapprox( abs(dot(x,v)), 0.)
         throw(DomainError(dot(x,v),
