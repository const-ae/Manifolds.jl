--- conflicted
+++ resolved
@@ -14,11 +14,8 @@
                 "Cholesky Space" => "manifolds/choleskyspace.md",
                 "Rotations" => "manifolds/rotations.md",
                 "Sphere" => "manifolds/sphere.md",
-<<<<<<< HEAD
                 "Symmetric Matrices" => "manifolds/symmetric.md"
-=======
                 "Symmetric Positive Definite" => "manifolds/symmetricpositivedefinite.md"
->>>>>>> bee2604c
             ],
             "Combined manifolds" => [
                 "Power manifold" => "manifolds/power.md",
