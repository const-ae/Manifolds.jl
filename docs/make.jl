using Manifolds, ManifoldsBase, Documenter
# required for loading the Manifolds.ManifoldTests module
using Test, ForwardDiff, ReverseDiff

generated_path = joinpath(@__DIR__, "src", "generated")
isdir(generated_path) || mkdir(generated_path)
cp(
    joinpath(dirname(@__DIR__), "CONTRIBUTING.md"),
    joinpath(generated_path, "contributing.md");
    force = true,
)

makedocs(
    # for development, we disable prettyurls
    format = Documenter.HTML(prettyurls = false, assets = ["assets/favicon.ico"]),
    modules = [Manifolds, ManifoldsBase, Manifolds.ManifoldTests],
    authors = "Seth Axen, Mateusz Baran, Ronny Bergmann, and contributors.",
    sitename = "Manifolds.jl",
    pages = [
        "Home" => "index.md",
        "ManifoldsBase.jl" => "interface.md",
        "How to..." => ["implement a Manifold" => "tutorials/manifold.md"],
        "Manifolds" => [
            "Basic manifolds" => [
                "Centered matrices" => "manifolds/centeredmatrices.md",
                "Cholesky space" => "manifolds/choleskyspace.md",
                "Circle" => "manifolds/circle.md",
                "Euclidean" => "manifolds/euclidean.md",
                "Fixed-rank matrices" => "manifolds/fixedrankmatrices.md",
                "Generalized Stiefel" => "manifolds/generalizedstiefel.md",
                "Generalized Grassmann" => "manifolds/generalizedgrassmann.md",
                "Grassmann" => "manifolds/grassmann.md",
                "Hyperbolic space" => "manifolds/hyperbolic.md",
                "Lorentzian manifold" => "manifolds/lorentz.md",
                "Multinomial matrices" => "manifolds/multinomial.md",
                "Oblique manifold" => "manifolds/oblique.md",
                "Probability simplex" => "manifolds/probabilitysimplex.md",
                "Rotations" => "manifolds/rotations.md",
                "Skew-symmetric matrices" => "manifolds/skewsymmetric.md",
                "Sphere" => "manifolds/sphere.md",
                "Stiefel" => "manifolds/stiefel.md",
                "Symmetric matrices" => "manifolds/symmetric.md",
                "Symmetric positive definite" =>
                    "manifolds/symmetricpositivedefinite.md",
                "Torus" => "manifolds/torus.md",
                "Unit-norm symmetric matrices" =>
                    "manifolds/spheresymmetricmatrices.md",
            ],
            "Combined manifolds" => [
                "Graph manifold" => "manifolds/graph.md",
                "Power manifold" => "manifolds/power.md",
                "Product manifold" => "manifolds/product.md",
                "Vector bundle" => "manifolds/vector_bundle.md",
            ],
            "Manifold decorators" => [
                "Metric manifold" => "manifolds/metric.md",
                "Group manifold" => "manifolds/group.md",
            ],
        ],
        "Statistics" => "statistics.md",
        "Distributions" => "distributions.md",
        "About" => "about.md",
        "Contributing" => "generated/contributing.md",
        "Notation" => "notation.md",
        "Library" => [
            "Public" => "lib/public.md",
            "Internals" => "lib/internals.md",
<<<<<<< HEAD
            "Automatic differentiation" => "lib/autodiff.md",
            "Testing" => "lib/testing.md",
=======
            "Differentiation" => "lib/differentiation.md",
>>>>>>> a6c44e6b
        ],
    ],
)

deploydocs(repo = "github.com/JuliaManifolds/Manifolds.jl.git", push_preview = true)<|MERGE_RESOLUTION|>--- conflicted
+++ resolved
@@ -65,12 +65,8 @@
         "Library" => [
             "Public" => "lib/public.md",
             "Internals" => "lib/internals.md",
-<<<<<<< HEAD
-            "Automatic differentiation" => "lib/autodiff.md",
+            "Differentiation" => "lib/differentiation.md",
             "Testing" => "lib/testing.md",
-=======
-            "Differentiation" => "lib/differentiation.md",
->>>>>>> a6c44e6b
         ],
     ],
 )
